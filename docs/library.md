# Canopy Library

For most common use cases, users can simply deploy the fully configurable [Canopy service](../README.md), which provides a REST API backend for their own RAG-infused Chatbot.  

For advanced users, this page describes how to use the `canopy` core library directly to implement their custom applications. 

> **_💡 NOTE:_** You can also follow the quickstart Jupyter [notebook](../examples/canopy-lib-quickstart.ipynb)

The idea behind Canopy is to provide a framework to build AI applications on top of Pinecone as a long-memory storage for your own data. Canopy is designed with the following principles in mind:

- **Easy to use**: Canopy is designed to be easy. It is well-packaged and can be installed with a single command.
- **Modularity**: Canopy is built as a collection of modules that can be used together or separately. For example, you can use the `chat_engine` module to build a chatbot on top of your data or the `knowledge_base` module to store and search your data directly.
- **Extensibility**: Canopy is designed to be extensible. You can easily add your components and extend the functionality.
- **Production-ready**: Canopy designed to be production-ready, tested, well-documented, maintained and supported.
- **Open-source**: Canopy is open-source and free to use. It is built in partnership with the community and for the community.


## High-level architecture

![class architecture](../.readme-content/class_architecture.png)

## Setup

0. set up a virtual environment (optional)
```bash
python3 -m venv canopy-env
source canopy-env/bin/activate
```
more about virtual environments [here](https://docs.python.org/3/tutorial/venv.html)

1. install the package
```bash
pip install canopy-sdk
```

2. Set up the environment variables

```python
import os

os.environ["PINECONE_API_KEY"] = "<PINECONE_API_KEY>"
os.environ["OPENAI_API_KEY"] = "<OPENAI_API_KEY>"
```

<details>
<summary><b><u>CLICK HERE</u></b> for more information about the environment variables 

<br /> 
</summary>

| Name                  | Description                                                                                                                 | How to get it?                                                                                                                                                               |
|-----------------------|-----------------------------------------------------------------------------------------------------------------------------|------------------------------------------------------------------------------------------------------------------------------------------------------------------------------|
| `PINECONE_API_KEY`    | The API key for Pinecone. Used to authenticate to Pinecone services to create indexes and to insert, delete and search data | Register or log into your Pinecone account in the [console](https://app.pinecone.io/). You can access your API key from the "API Keys" section in the sidebar of your dashboard |
<<<<<<< HEAD
| `PINECONE_ENVIRONMENT`| Determines the Pinecone service cloud environment of your index e.g `west1-gcp`, `us-east-1-aws`, etc                       | You can find the Pinecone environment next to the API key in [console](https://app.pinecone.io/)                                                                             |
| `OPENAI_API_KEY`      | API key for OpenAI. Used to authenticate to OpenAI's services for embedding and chat API                                    | You can find your OpenAI API key [here](https://platform.openai.com/account/api-keys). You might need to log in or register to OpenAI services                                |
=======
| `OPENAI_API_KEY`      | API key for OpenAI. Used to authenticate to OpenAI's services for embedding and chat API                                    | You can find your OpenAI API key [here](https://platform.openai.com/account/api-keys). You might need to login or register to OpenAI services                                |
>>>>>>> ec5d304c
</details>


## Quickstart

### Step 1: Initialize global Tokenizer

The `Tokenizer` object is used for converting text into tokens, which is the basic data representation that is used for processing.

Since many different classes rely on a tokenizer,  Canopy uses a singleton `Tokenizer` object which needs to be initialized once. 

Before instantiating any other canopy core objects, please initialize the `Tokenizer` singleton:

```python
from canopy.tokenizer import Tokenizer
Tokenizer.initialize()
```

Then, each time you want to use the tokenizer, you can simply instantiate a local object:

```python
from canopy.tokenizer import Tokenizer

# no need to pass any parameters, the global tokenizer will be used
tokenizer = Tokenizer()

tokenizer.tokenize("Hello world!")
# output: ['Hello', 'world', '!']
```

Since the `tokenizer` object created here would be the same instance that you have initialized at the beginning of this subsection.

By default, the global tokenizer is initialized with `OpenAITokenizer` which is based on OpenAI's Tiktoken library and aligned with GPT 3 and 4 models tokenization.

<details>
<summary>👉 Click here to understand how you can configure and customize the tokenizer</summary>
The `Tokenizer` singleton is holding an inner `Tokenizer` object that implements `BaseTokenizer`.

You can create your own customized tokenizer by implementing a new class that derives from `BaseTokenizer`, and then passing this class to the `Tokenizer` singleton during initialization. Example:
```python
from canopy.tokenizer import Tokenizer, BaseTokenizer

class CustomTokenizer(BaseTokenizer):
    # Implement BaseToknizer's abstract methods, like `def tokenize()` etc.
    # ....
    
Tokenizer.initialize(tokenizer_class=CustomTokenizer)
```

When you initialize the `Tokenizer` singleton, you can pass init arguments to the underlying Tokenizer class. Any init argument that is expected by the underlying class's constructor, can be passed as `kwarg` directly to `Tokenizer.initalize()`. For example:

```python
from canopy.tokenizer import Tokenizer
from canopy.tokenizer.openai import OpenAITokenizer
Tokenizer.initialize(tokenizer_class=OpenAITokenizer, model_name="gpt2")
```

Will initialize the global tokenizer with `OpenAITokenizer` and will pass the `model_name` parameter to the underlying tokenizer.
</details>


### Step 2: Create a knowledge base
Knowledge base is an object that is responsible for storing and querying your data. It holds a connection to a single Pinecone index and provides a simple API to insert, delete and search textual documents.

To create a knowledge base, you can use the following command:

```python
from canopy.knowledge_base import KnowledgeBase

kb = KnowledgeBase(index_name="my-index")
```

To create a new Pinecone index and connect it to the knowledge base, you can use the `create_canopy_index` method:

```python
kb.create_canopy_index()
```

Then, you will be able to manage the index in Pinecone [console](https://app.pinecone.io/).

If you already created a Pinecone index, you can connect it to the knowledge base with the `connect` method:

```python
kb.connect()
```

You can always verify the connection to the Pinecone index with the `verify_index_connection` method:

```python
kb.verify_index_connection()
```

To learn more about customizing the KnowledgeBase and its inner components, see [understanding knowledgebase workings section](#understanding-knowledgebase-workings).

### Step 3: Upsert and query data

To insert data into the knowledge base, you can create a list of documents and use the `upsert` method:

```python
from canopy.models.data_models import Document
documents = [Document(id="1",
                      text="U2 are an Irish rock band from Dublin, formed in 1976.",
                      source="https://en.wikipedia.org/wiki/U2"),
             Document(id="2",
                      text="Arctic Monkeys are an English rock band formed in Sheffield in 2002.",
                      source="https://en.wikipedia.org/wiki/Arctic_Monkeys",
                      metadata={"my-key": "my-value"})]
kb.upsert(documents)
```

Now you can query the knowledge base with the `query` method to find the most similar documents to a given text:

```python
from canopy.models.data_models import Query
results = kb.query([Query(text="Arctic Monkeys music genre"),
                    Query(text="U2 music genre",
                          top_k=10,
                          metadata_filter={"my-key": "my-value"})])

print(results[0].documents[0].text)
# output: Arctic Monkeys are an English rock band formed in Sheffield in 2002.

print(f"score - {results[0].documents[0].score:.4f}")
# output: score - 0.8942
```

### Step 4: Create a context engine

Context engine is an object that is responsible for retrieving the most relevant context for a given query and token budget.  
The context engine first uses the knowledge base to retrieve the most relevant documents. Then, it  formalizes the textual context that will be presented to the LLM. This textual context might be structured or unstructured, depending on the use case and configuration. 
The output of the context engine is designed to provide the LLM with the most relevant context for a given query. 


To create a context engine using a knowledge base, you can use the following command:

```python
from canopy.context_engine import ContextEngine
context_engine = ContextEngine(kb)
```

Then, you can use the `query` method to retrieve the most relevant context for a given query and token budget:

```python
import json

result = context_engine.query([Query(text="Arctic Monkeys music genre")], max_context_tokens=100)

print(json.dumps(json.loads(result.to_text()), indent=2, ensure_ascii=False))
print(f"\n# tokens in context returned: {result.num_tokens}")
```
output:
```json
{
  "query": "Arctic Monkeys music genre",
  "snippets": [
    {
      "source": "https://en.wikipedia.org/wiki/Arctic_Monkeys",
      "text": "Arctic Monkeys are an English rock band formed in Sheffield in 2002."
    },
    {
      "source": "https://en.wikipedia.org/wiki/U2",
      "text": "U2 are an Irish rock band from Dublin, formed in 1976."
    }
  ]
}

# tokens in context returned: 89
```


By default, to handle the token budget constraint, the context engine will use the `StuffingContextBuilder` that will stuff as many documents as possible into the context without exceeding the token budget, by the order they have been retrieved from the knowledge base.


<details>
<summary>Go deeper</summary>
TBD
</details>


### Step 5: Create a chat engine

Chat engine is an object that implements end-to-end chat API with [RAG](https://www.pinecone.io/learn/retrieval-augmented-generation/).
Given chat history, the chat engine orchestrates its underlying context engine and LLM to run the following steps:

1. Generate search queries from the chat history
2. Retrieve the most relevant context for each query using the context engine
3. Prompt the LLM with the chat history and the retrieved context to generate the next response

To create a chat engine using a context, you can use the following command:

```python
from canopy.chat_engine import ChatEngine
chat_engine = ChatEngine(context_engine)
```

Then, you can start chatting!

```python
from canopy.models.data_models import UserMessage

response = chat_engine.chat(messages=[UserMessage(content="what is the genre of Arctic Monkeys band?")], stream=False)

print(response.choices[0].message.content)

# output: The genre of the Arctic Monkeys band is rock. Source: [Wikipedia](https://en.wikipedia.org/wiki/Arctic_Monkeys)
```


Canopy designed to be production-ready and handle any conversation length and context length. Therefore, the chat engine uses internal components to handle long conversations and long contexts.
By default, long chat history is truncated to the latest messages that fit the token budget. It orchestrates the context engine to retrieve context that fits the token budget and then uses the LLM to generate the next response.


<details>
<summary>Go deeper</summary>
TBD
</details>


## Understanding KnowledgeBase workings
 
The knowledge base is an object that is responsible for storing and querying your data. It holds a connection to a single Pinecone index and provides a simple API to insert, delete and search textual documents.

### Upsert workflow
The `upsert` method is used to insert or update textual documents of any size into the knowledge base. For each document, the following steps are performed:

1. The document is chunked into smaller pieces of text, each piece is called a `Chunk`.
2. Each chunk is encoded into a vector representation.
3. The vector representation is inserted into the Pinecone index along with the document text and metadata.

### Query workflow

The `query` method is used to retrieve the most similar documents to a given query. For each query, the following steps are performed:
1. The query is encoded into a vector representation.
2. The vector representation is used to search the Pinecone index for the most similar vectors.
3. The retrieved vectors are decoded into `DocumentWithScore` objects and returned inside a `QueryResult` object.

In the future, we intend to introduce a re-ranking phase to enhance the initial query outcomes.

### KnowledgeBase components

The knowledge base is composed of the following components:

- **Index**: A Pinecone index that holds the vector representations of the documents.
- **Chunker**: A `Chunker` object that is used to chunk the documents into smaller pieces of text.
- **Encoder**: An `RecordEncoder` object that is used to encode the chunks and queries into vector representations.

By default, the knowledge base is initialized with `OpenAIRecordEncoder` which uses OpenAI embedding API to encode the text into vector representations, and `MarkdownChunker` which is based on a cloned version of Langchain's `MarkdownTextSplitter` [chunker](https://github.com/langchain-ai/langchain/blob/95a1b598fefbdb4c28db53e493d5f3242129a5f2/libs/langchain/langchain/text_splitter.py#L1374C7-L1374C27).


You can customize each component by passing any instance of `Chunker` or `RecordEncoder` to the `KnowledgeBase` constructor.
To read more about these classes please refer to the docstrings of `Chunker` and `RecordEncoder`.
<|MERGE_RESOLUTION|>--- conflicted
+++ resolved
@@ -51,12 +51,7 @@
 | Name                  | Description                                                                                                                 | How to get it?                                                                                                                                                               |
 |-----------------------|-----------------------------------------------------------------------------------------------------------------------------|------------------------------------------------------------------------------------------------------------------------------------------------------------------------------|
 | `PINECONE_API_KEY`    | The API key for Pinecone. Used to authenticate to Pinecone services to create indexes and to insert, delete and search data | Register or log into your Pinecone account in the [console](https://app.pinecone.io/). You can access your API key from the "API Keys" section in the sidebar of your dashboard |
-<<<<<<< HEAD
-| `PINECONE_ENVIRONMENT`| Determines the Pinecone service cloud environment of your index e.g `west1-gcp`, `us-east-1-aws`, etc                       | You can find the Pinecone environment next to the API key in [console](https://app.pinecone.io/)                                                                             |
-| `OPENAI_API_KEY`      | API key for OpenAI. Used to authenticate to OpenAI's services for embedding and chat API                                    | You can find your OpenAI API key [here](https://platform.openai.com/account/api-keys). You might need to log in or register to OpenAI services                                |
-=======
 | `OPENAI_API_KEY`      | API key for OpenAI. Used to authenticate to OpenAI's services for embedding and chat API                                    | You can find your OpenAI API key [here](https://platform.openai.com/account/api-keys). You might need to login or register to OpenAI services                                |
->>>>>>> ec5d304c
 </details>
 
 
