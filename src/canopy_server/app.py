--- conflicted
+++ resolved
@@ -129,11 +129,7 @@
             chat_engine.chat,
             messages=request.messages,
             stream=request.stream,
-<<<<<<< HEAD
-            model_params=model_params,
-=======
             namespace=namespace
->>>>>>> b506e450
         )
 
         if request.stream:
