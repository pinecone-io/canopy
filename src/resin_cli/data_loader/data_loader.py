--- conflicted
+++ resolved
@@ -5,11 +5,8 @@
 from typing import List
 from textwrap import dedent
 
-<<<<<<< HEAD
 import click
-=======
 import numpy as np
->>>>>>> a8a9dc53
 import pandas as pd
 from click import ClickException
 
