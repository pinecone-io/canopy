--- conflicted
+++ resolved
@@ -170,10 +170,7 @@
              *,
              stream: bool = False,
              model_params: Optional[dict] = None,
-<<<<<<< HEAD
-=======
              namespace: Optional[str] = None
->>>>>>> b506e450
              ) -> Union[ChatResponse, StreamingChatResponse]:
         """
         Chat completion with RAG. Given a list of messages (history), the chat engine will generate the next response, based on the relevant context retrieved from the knowledge base.
