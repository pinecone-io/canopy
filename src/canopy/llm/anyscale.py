<<<<<<< HEAD
from typing import Union, Iterable, Optional, Any, List
=======
from typing import Optional, Any
>>>>>>> 3a846e16
import os
from canopy.llm import OpenAILLM
from canopy.llm.models import Function
from canopy.models.data_models import Messages

ANYSCALE_BASE_URL = "https://api.endpoints.anyscale.com/v1"
FUNCTION_MODEL_LIST = [
    "mistralai/Mistral-7B-Instruct-v0.1",
    "mistralai/Mixtral-8x7B-Instruct-v0.1",
]


class AnyscaleLLM(OpenAILLM):
    """
    Anyscale LLM wrapper built on top of the OpenAI Python client.

    Note: Anyscale requires a valid API key to use this class.
          You can set the "ANYSCALE_API_KEY" environment variable.
    """

    def __init__(
        self,
        model_name: str = "meta-llama/Llama-2-7b-chat-hf",
        *,
        base_url: Optional[str] = ANYSCALE_BASE_URL,
        api_key: Optional[str] = None,
        **kwargs: Any,
    ):
        ae_api_key = api_key or os.environ.get("ANYSCALE_API_KEY")
        if not ae_api_key:
            raise ValueError(
                "Anyscale API key is required to use Anyscale. "
                "Please provide it as an argument "
                "or set the ANYSCALE_API_KEY environment variable."
            )
        ae_base_url = base_url
        super().__init__(model_name, api_key=ae_api_key, base_url=ae_base_url, **kwargs)

    def enforced_function_call(
        self,
        system_prompt: str,
        chat_history: Messages,
        function: Function,
        *,
        max_tokens: Optional[int] = None,
        model_params: Optional[dict] = None,
    ) -> dict:
        if self.model_name not in FUNCTION_MODEL_LIST:
            raise ValueError(
                f"Model {self.model_name} doesn't support function calling. "
                "To use function calling capability, please select a different model_name "
                "Pleaes check following link for details: https://docs.endpoints.anyscale.com/guides/function-calling#supported-models"
            )
        else:
            return super().enforced_function_call(
                messages, function, max_tokens=max_tokens, model_params=model_params
            )

    def aenforced_function_call(self,
                                system_prompt: str,
                                chat_history: Messages,
                                function: Function,
                                *,
                                max_tokens: Optional[int] = None,
                                model_params: Optional[dict] = None
                                ):
        raise NotImplementedError()<|MERGE_RESOLUTION|>--- conflicted
+++ resolved
@@ -1,8 +1,4 @@
-<<<<<<< HEAD
-from typing import Union, Iterable, Optional, Any, List
-=======
 from typing import Optional, Any
->>>>>>> 3a846e16
 import os
 from canopy.llm import OpenAILLM
 from canopy.llm.models import Function
