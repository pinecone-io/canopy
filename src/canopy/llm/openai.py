from copy import deepcopy
from typing import Union, Iterable, Optional, Any, Dict, cast

import jsonschema
import openai
import json

from openai.types.chat import ChatCompletionToolParam
from tenacity import (
    retry,
    stop_after_attempt,
    retry_if_exception_type,
)
from canopy.llm import BaseLLM
from canopy.llm.models import Function
from canopy.models.api_models import ChatResponse, StreamingChatChunk
from canopy.models.data_models import Messages, Context, SystemMessage


def _format_openai_error(e):
    try:
        return e.response.json()['error']['message']
    except Exception:
        return str(e)


class OpenAILLM(BaseLLM):
    """
    OpenAI LLM wrapper built on top of the OpenAI Python client.

    Note: OpenAI requires a valid API key to use this class.
          You can set the "OPENAI_API_KEY" environment variable to your API key.
          Or you can directly set it as follows:
          >>> import openai
          >>> openai.api_key = "YOUR_API_KEY"
    """

    def __init__(self,
                 model_name: str = "gpt-3.5-turbo",
                 *,
                 api_key: Optional[str] = None,
                 organization: Optional[str] = None,
                 base_url: Optional[str] = None,
                 **kwargs: Any,
                 ):
        """
        Initialize the OpenAI LLM.

        Args:
            model_name: The name of the model to use. See https://platform.openai.com/docs/models
            api_key: Your OpenAI API key. Defaults to None (uses the "OPENAI_API_KEY" environment variable).
            organization: Your OpenAI organization. Defaults to None (uses the "OPENAI_ORG" environment variable if set, otherwise uses the "default" organization).
            base_url: The base URL to use for the OpenAI API. Defaults to None (uses the default OpenAI API URL).
            **kwargs: Generation default parameters to use for each request. See https://platform.openai.com/docs/api-reference/chat/create
                    For example, you can set the temperature, top_p etc
                    These params can be overridden by passing a `model_params` argument to the `chat_completion` or `enforced_function_call` methods.
        """  # noqa: E501
        super().__init__(model_name)
        try:
            self._client = openai.OpenAI(api_key=api_key,
                                         organization=organization,
                                         base_url=base_url)
        except openai.OpenAIError as e:
            raise RuntimeError(
                "Failed to connect to OpenAI, please make sure that the OPENAI_API_KEY "
                "environment variable is set correctly.\n"
                f"Error: {_format_openai_error(e)}"
            )

        self.default_model_params = kwargs
        if self.default_model_params.get("model", None) is None:
            self.default_model_params["model"] = self.model_name

    @property
    def available_models(self):
        return [k.id for k in self._client.models.list()]

    def chat_completion(self,
                        system_prompt: str,
                        chat_history: Messages,
                        context: Optional[Context] = None,
                        *,
                        stream: bool = False,
                        max_tokens: Optional[int] = None,
                        model_params: Optional[dict] = None,
                        ) -> Union[ChatResponse, Iterable[StreamingChatChunk]]:
        """
        Chat completion using the OpenAI API.

        Note: this function is wrapped in a retry decorator to handle transient errors.

        Args:
            system_prompt: The system prompt to use for the chat completion.
            chat_history: Chat history to use for the chat completion as list of messages.
            context: Knowledge base context to use for the chat completion. Defaults to None (no context).
            stream: Whether to stream the response or not.
            max_tokens: Maximum number of tokens to generate. Defaults to None (generates until stop sequence or until hitting max context size).
            model_params: Model parameters to use for this request. Defaults to None (uses the default model parameters).
                          Dictonary of parameters to override the default model parameters if set on initialization.
                          For example, you can pass: {"temperature": 0.9, "top_p": 1.0} to override the default temperature and top_p.
                          see: https://platform.openai.com/docs/api-reference/chat/create
        Returns:
            ChatResponse or StreamingChatChunk

        Usage:
            >>> from canopy.llm import OpenAILLM
            >>> from canopy.models.data_models import UserMessage
            >>> llm = OpenAILLM()
            >>> system_prompt = "Use the context to answer the user question."
            >>> context = Context(content=StringContextContent("roses are red, violets are blue"), num_tokens=7)
            >>> chat_history = [UserMessage(content="What is the color of roses?")]
            >>> result = llm.chat_completion(system_prompt=system_prompt, chat_history=chat_history, context=context)
            >>> print(result.choices[0].message.content)
            "roses are red"
        """  # noqa: E501

        model_params_dict: Dict[str, Any] = deepcopy(self.default_model_params)
        model_params_dict.update(model_params or {})
        if max_tokens is not None:
            model_params_dict["max_tokens"] = max_tokens

<<<<<<< HEAD
        messages = [m.dict() for m in messages]

=======
        if context is None:
            system_message = system_prompt
        else:
            system_message = system_prompt + f"\nContext: {context.to_text()}"
        messages = [SystemMessage(content=system_message).dict()
                    ] + [m.dict() for m in chat_history]
>>>>>>> 3a846e16
        try:
            response = self._client.chat.completions.create(messages=messages,
                                                            stream=stream,
                                                            **model_params_dict)
        except openai.OpenAIError as e:
            provider_name = self.__class__.__name__.replace("LLM", "")
            raise RuntimeError(
                f"Failed to use {provider_name}'s {self.model_name} model for chat "
                f"completion.\n"
                f"Error: {_format_openai_error(e)}"
            )

        def streaming_iterator(response):
            for chunk in response:
                yield StreamingChatChunk.parse_obj(chunk)

        if stream:
            return streaming_iterator(response)

        return ChatResponse.parse_obj(response)

    @retry(
        reraise=True,
        stop=stop_after_attempt(3),
        retry=retry_if_exception_type(
            (json.decoder.JSONDecodeError,
             jsonschema.ValidationError)
        ),
    )
    def enforced_function_call(self,
                               system_prompt: str,
                               chat_history: Messages,
                               function: Function,
                               *,
                               max_tokens: Optional[int] = None,
<<<<<<< HEAD
                               model_params: Optional[dict] = None) -> dict:
=======
                               model_params: Optional[dict] = None, ) -> dict:
>>>>>>> 3a846e16
        """
        This function enforces the model to respond with a specific function call.

        To read more about this feature, see: https://platform.openai.com/docs/guides/gpt/function-calling

        Note: this function is wrapped in a retry decorator to handle transient errors.

        Args:
            system_prompt: The system prompt to use for the chat completion.
            chat_history: Messages (chat history) to send to the model.
            function: Function to call. See canopy.llm.models.Function for more details.
            max_tokens: Maximum number of tokens to generate. Defaults to None (generates until stop sequence or until hitting max context size).
            model_params: Model parameters to use for this request. Defaults to None (uses the default model parameters).
                          Overrides the default model parameters if set on initialization.
                          For example, you can pass: {"temperature": 0.9, "top_p": 1.0} to override the default temperature and top_p.
                          see: https://platform.openai.com/docs/api-reference/chat/create

        Returns:
            dict: Function call arguments as a dictionary.

        Usage:
            >>> from canopy.llm import OpenAILLM
            >>> from canopy.llm.models import Function, FunctionParameters, FunctionArrayProperty
            >>> from canopy.models.data_models import UserMessage
            >>> llm = OpenAILLM()
            >>> messages = [UserMessage(content="I was wondering what is the capital of France?")]
            >>> function = Function(
            ...     name="query_knowledgebase",
            ...     description="Query search engine for relevant information",
            ...     parameters=FunctionParameters(
            ...         required_properties=[
            ...             FunctionArrayProperty(
            ...                 name="queries",
            ...                 items_type="string",
            ...                 description='List of queries to send to the search engine.',
            ...             ),
            ...         ]
            ...     )
            ... )
            >>> llm.enforced_function_call(chat_history, function)
            {'queries': ['capital of France']}
        """  # noqa: E501

        model_params_dict: Dict[str, Any] = deepcopy(self.default_model_params)
        model_params_dict.update(model_params or {})
        if max_tokens is not None:
            model_params_dict["max_tokens"] = max_tokens

        function_dict = cast(ChatCompletionToolParam,
                             {"type": "function", "function": function.dict()})

        messages = [SystemMessage(content=system_prompt).dict()
                    ] + [m.dict() for m in chat_history]
        try:
            chat_completion = self._client.chat.completions.create(
<<<<<<< HEAD
                messages=[m.dict() for m in messages],
=======
                messages=messages,
                model=self.model_name,
>>>>>>> 3a846e16
                tools=[function_dict],
                tool_choice={"type": "function",
                             "function": {"name": function.name}},
                max_tokens=max_tokens,
                **model_params_dict
            )
        except openai.OpenAIError as e:
            provider_name = self.__class__.__name__.replace("LLM", "")
            raise RuntimeError(
                f"Failed to use {provider_name}'s {self.model_name} model for "
                f"chat completion with enforced function calling.\n"
                f"Error: {_format_openai_error(e)}"
            )

        result = chat_completion.choices[0].message.tool_calls[0].function.arguments
        arguments = json.loads(result)

        jsonschema.validate(instance=arguments, schema=function.parameters.dict())
        return arguments

    async def achat_completion(self,
                               system_prompt: str,
                               chat_history: Messages,
                               context: Optional[Context] = None,
                               *,
                               stream: bool = False,
                               max_generated_tokens: Optional[int] = None,
                               model_params: Optional[dict] = None,
                               ) -> Union[ChatResponse,
                                          Iterable[StreamingChatChunk]]:
        raise NotImplementedError()

    async def aenforced_function_call(self,
                                      system_prompt: str,
                                      chat_history: Messages,
                                      function: Function, *,
                                      max_tokens: Optional[int] = None,
                                      model_params: Optional[dict] = None):
        raise NotImplementedError()<|MERGE_RESOLUTION|>--- conflicted
+++ resolved
@@ -119,17 +119,12 @@
         if max_tokens is not None:
             model_params_dict["max_tokens"] = max_tokens
 
-<<<<<<< HEAD
-        messages = [m.dict() for m in messages]
-
-=======
         if context is None:
             system_message = system_prompt
         else:
             system_message = system_prompt + f"\nContext: {context.to_text()}"
         messages = [SystemMessage(content=system_message).dict()
                     ] + [m.dict() for m in chat_history]
->>>>>>> 3a846e16
         try:
             response = self._client.chat.completions.create(messages=messages,
                                                             stream=stream,
@@ -165,11 +160,7 @@
                                function: Function,
                                *,
                                max_tokens: Optional[int] = None,
-<<<<<<< HEAD
-                               model_params: Optional[dict] = None) -> dict:
-=======
                                model_params: Optional[dict] = None, ) -> dict:
->>>>>>> 3a846e16
         """
         This function enforces the model to respond with a specific function call.
 
@@ -225,12 +216,7 @@
                     ] + [m.dict() for m in chat_history]
         try:
             chat_completion = self._client.chat.completions.create(
-<<<<<<< HEAD
-                messages=[m.dict() for m in messages],
-=======
                 messages=messages,
-                model=self.model_name,
->>>>>>> 3a846e16
                 tools=[function_dict],
                 tool_choice={"type": "function",
                              "function": {"name": function.name}},
