--- conflicted
+++ resolved
@@ -250,16 +250,6 @@
                                           Iterable[StreamingChatChunk]]:
         raise NotImplementedError()
 
-<<<<<<< HEAD
-    async def agenerate_queries(self,
-                                messages: Messages,
-                                *,
-                                max_generated_tokens: Optional[int] = None,
-                                model_params: Optional[dict] = None,
-                                ) -> List[Query]:
-        raise NotImplementedError()
-
-=======
     async def aenforced_function_call(self,
                                       system_prompt: str,
                                       chat_history: Messages,
@@ -267,4 +257,4 @@
                                       max_tokens: Optional[int] = None,
                                       model_params: Optional[dict] = None):
         raise NotImplementedError()
->>>>>>> 3a846e16
+
