--- conflicted
+++ resolved
@@ -113,16 +113,10 @@
             model_params_dict["max_tokens"] = max_tokens
 
         messages = [m.dict() for m in messages]
-<<<<<<< HEAD
-        response = self._client.chat.completions.create(messages=messages,
-                                                        stream=stream,
-                                                        **model_params_dict)
-=======
+
         try:
-            response = self._client.chat.completions.create(model=self.model_name,
-                                                            messages=messages,
+            response = self._client.chat.completions.create(messages=messages,
                                                             stream=stream,
-                                                            max_tokens=max_tokens,
                                                             **model_params_dict)
         except openai.OpenAIError as e:
             provider_name = self.__class__.__name__.replace("LLM", "")
@@ -131,7 +125,6 @@
                 f"completion.\n"
                 f"Error: {_format_openai_error(e)}"
             )
->>>>>>> 82bbf9d2
 
         def streaming_iterator(response):
             for chunk in response:
@@ -206,20 +199,9 @@
         function_dict = cast(ChatCompletionToolParam,
                              {"type": "function", "function": function.dict()})
 
-<<<<<<< HEAD
-        chat_completion = self._client.chat.completions.create(
-            messages=[m.dict() for m in messages],
-            tools=[function_dict],
-            tool_choice={"type": "function",
-                         "function": {"name": function.name}},
-            max_tokens=max_tokens,
-            **model_params_dict
-        )
-=======
         try:
             chat_completion = self._client.chat.completions.create(
                 messages=[m.dict() for m in messages],
-                model=self.model_name,
                 tools=[function_dict],
                 tool_choice={"type": "function",
                              "function": {"name": function.name}},
@@ -233,7 +215,6 @@
                 f"chat completion with enforced function calling.\n"
                 f"Error: {_format_openai_error(e)}"
             )
->>>>>>> 82bbf9d2
 
         result = chat_completion.choices[0].message.tool_calls[0].function.arguments
         arguments = json.loads(result)
