--- conflicted
+++ resolved
@@ -63,10 +63,7 @@
 
     return [index for index in index_names if index.startswith(INDEX_NAME_PREFIX)]
 
-<<<<<<< HEAD
-
-=======
->>>>>>> 21b80c61
+
 class KnowledgeBase(BaseKnowledgeBase):
     """
     The `KnowledgeBase` is used to store and retrieve text documents, using an underlying Pinecone index.
