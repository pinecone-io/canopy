# ===========================================================
#            Configuration file for Canopy Server
# ===========================================================

# ---------------------------------------------------------------------------------
# LLM prompts
# Defined here for convenience, then referenced in the chat engine configuration
# Note: line breaks in the prompts are important, and may affect the LLM's behavior
# ---------------------------------------------------------------------------------
system_prompt: &system_prompt |
  Use the following pieces of context to answer the user question at the next messages. This context retrieved from a knowledge database and you should use only the facts from the context to answer. Always remember to include the source to the documents you used from their 'source' field in the format 'Source: $SOURCE_HERE'.
  If you don't know the answer, just say that you don't know, don't try to make up an answer, use the context.
  Don't address the context directly, but use it to answer the user question like it's your own knowledge.
query_builder_prompt: &query_builder_prompt |
  Your task is to formulate search queries for a search engine, to assist in responding to the user's question.
  You should break down complex questions into sub-queries if needed.


tokenizer:
  # -------------------------------------------------------------------------------------------
  # Tokenizer configuration
  # A Tokenizer singleton instance must be initialized before initializing any other components
  # -------------------------------------------------------------------------------------------
  type: OpenAITokenizer                 # Options: [OpenAITokenizer]
  params:
    model_name: gpt-3.5-turbo


chat_engine:
  # -------------------------------------------------------------------------------------------------------------
  # Chat engine configuration
  # The chat engine is the main component of the server, generating responses to the `/chat.completion` API call.
  # The configuration is recursive, so that each component contains a subsection for each of its sub components.
  # -------------------------------------------------------------------------------------------------------------
  params:
    max_prompt_tokens: 4096             # The maximum number of tokens to use for input prompt to the LLM
    max_generated_tokens: null          # Leaving `null` will use the default of the underlying LLM
    max_context_tokens: null            # Leaving `null` will use 70% of `max_prompt_tokens`
    system_prompt: *system_prompt       # The chat engine's system prompt for calling the LLM

  history_pruner:             # How to prune messages if chat history is too long. Options: [RecentHistoryPruner, RaisingHistoryPruner]
    type: RecentHistoryPruner
    params:
      min_history_messages: 1             # Minimal number of messages to keep in history

  llm: &llm
<<<<<<< HEAD
    type: OpenAILLM                     # Options: [OpenAILLM, AzureOpenAILLM]
=======
    # -------------------------------------------------------------------------------------------------------------
    # LLM configuration
    # Configuration of the LLM (Large Language Model)
    # -------------------------------------------------------------------------------------------------------------
    type: OpenAILLM                     # Options: [OpenAILLM]
>>>>>>> 3a846e16
    params:
      model_name: gpt-3.5-turbo         # The name of the model to use.
      # You can add any additional parameters which are supported by the LLM's `ChatCompletion()` API. The values set
      # here will be used in every LLM API call. For example:
#       temperature: 0.7
#       top_p: 0.9

  query_builder:
    # -------------------------------------------------------------------------------------------------------------
    # LLM configuration
    # Configuration of the LLM (Large Language Model)
    # -------------------------------------------------------------------------------------------------------------
    type: FunctionCallingQueryGenerator # Options: [FunctionCallingQueryGenerator, LastMessageQueryGenerator, InstructionQueryGenerator]
    params:
      prompt: *query_builder_prompt     # The query builder's system prompt for calling the LLM
      function_description:             # A function description passed to the LLM's `function_calling` API
        Query search engine for relevant information

    llm:  # The LLM that the query builder will use to generate queries. Leave `*llm` to use the chat engine's LLM
      <<: *llm

  context_engine:
    # -------------------------------------------------------------------------------------------------------------
    # ContextEngine configuration
    # The context engine is responsible for generating textual context for the `/query` API calls.
    # -------------------------------------------------------------------------------------------------------------
    params:
      global_metadata_filter: null      # An optional metadata filter to apply to all queries

    context_builder:
      # -------------------------------------------------------------------------
      # Configuration for the ContextBuilder subcomponent of the context engine.
      # The context builder is responsible for formulating a textual context given query results.
      # -------------------------------------------------------------------------
      type: StuffingContextBuilder      # Options: [StuffingContextBuilder]

    knowledge_base:
      # -----------------------------------------------------------------------------------------------------------
      # KnowledgeBase configuration
      # The KnowledgeBase is a responsible for storing and indexing the user's documents
      # -----------------------------------------------------------------------------------------------------------
      params:
        default_top_k: 5                # The default number of document chunks to retrieve for each query
#        index_params:                  # Optional - index creation parameters for `create_canopy_index()` or `canopy new`
#          metric: cosine
#          pod_type: p1

      chunker:
        # --------------------------------------------------------------------------
        # Configuration for the Chunker subcomponent of the knowledge base.
        # The chunker is responsible for splitting documents' text into smaller chunks.
        # --------------------------------------------------------------------------
        type: MarkdownChunker           # Options: [MarkdownChunker, RecursiveCharacterChunker]
        params:
          chunk_size: 256               # The maximum number of tokens in each chunk
          chunk_overlap: 0              # The number of tokens to overlap between chunks
          keep_separator: true          # Whether to keep the separator in the chunks

      record_encoder:
<<<<<<< HEAD
        type: OpenAIRecordEncoder       # Options: [OpenAIRecordEncoder, AzureOpenAIRecordEncoder]
=======
        # --------------------------------------------------------------------------
        # Configuration for the RecordEncoder subcomponent of the knowledge base.
        # The record encoder is responsible for encoding document chunks to a vector representation
        # --------------------------------------------------------------------------
        type: OpenAIRecordEncoder       # Options: [OpenAIRecordEncoder]
>>>>>>> 3a846e16
        params:
          model_name:                   # The name of the model to use for encoding
            text-embedding-ada-002
          batch_size: 400               # The number of document chunks to encode in each call to the encoding model<|MERGE_RESOLUTION|>--- conflicted
+++ resolved
@@ -44,15 +44,11 @@
       min_history_messages: 1             # Minimal number of messages to keep in history
 
   llm: &llm
-<<<<<<< HEAD
-    type: OpenAILLM                     # Options: [OpenAILLM, AzureOpenAILLM]
-=======
     # -------------------------------------------------------------------------------------------------------------
     # LLM configuration
     # Configuration of the LLM (Large Language Model)
     # -------------------------------------------------------------------------------------------------------------
-    type: OpenAILLM                     # Options: [OpenAILLM]
->>>>>>> 3a846e16
+    type: OpenAILLM                     # Options: [OpenAILLM, AzureOpenAILLM]
     params:
       model_name: gpt-3.5-turbo         # The name of the model to use.
       # You can add any additional parameters which are supported by the LLM's `ChatCompletion()` API. The values set
@@ -112,15 +108,11 @@
           keep_separator: true          # Whether to keep the separator in the chunks
 
       record_encoder:
-<<<<<<< HEAD
-        type: OpenAIRecordEncoder       # Options: [OpenAIRecordEncoder, AzureOpenAIRecordEncoder]
-=======
         # --------------------------------------------------------------------------
         # Configuration for the RecordEncoder subcomponent of the knowledge base.
         # The record encoder is responsible for encoding document chunks to a vector representation
         # --------------------------------------------------------------------------
-        type: OpenAIRecordEncoder       # Options: [OpenAIRecordEncoder]
->>>>>>> 3a846e16
+        type: OpenAIRecordEncoder       # Options: [OpenAIRecordEncoder, AzureOpenAIRecordEncoder]
         params:
           model_name:                   # The name of the model to use for encoding
             text-embedding-ada-002
