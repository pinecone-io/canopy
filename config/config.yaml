--- conflicted
+++ resolved
@@ -37,12 +37,7 @@
     max_generated_tokens: null          # Leaving `null` will use the default of the underlying LLM
     max_context_tokens: null            # Leaving `null` will use 70% of `max_prompt_tokens`
     system_prompt: *system_prompt       # The chat engine's system prompt for calling the LLM
-<<<<<<< HEAD
-    history_pruning: recent             # How to prune messages if chat history is too long. Options: [raise, recent]
-    min_history_messages: 1             # Minimal number of messages to keep in history
     allow_model_params_override: false  # Whether to allow overriding the LLM's parameters in an API call
-=======
->>>>>>> 3a846e16
 
   history_pruner:             # How to prune messages if chat history is too long. Options: [RecentHistoryPruner, RaisingHistoryPruner]
     type: RecentHistoryPruner
@@ -57,17 +52,10 @@
     type: OpenAILLM                     # Options: [OpenAILLM]
     params:
       model_name: gpt-3.5-turbo         # The name of the model to use.
-<<<<<<< HEAD
       # You can add any additional parameters which are supported by the LLM's `ChatCompletion()` API. The values
       # set here will be used in every LLM API call, but may be overridden if `allow_model_params_override` is true.
 #      temperature: 0.7
 #      top_p: 0.9
-=======
-      # You can add any additional parameters which are supported by the LLM's `ChatCompletion()` API. The values set
-      # here will be used in every LLM API call. For example:
-#       temperature: 0.7
-#       top_p: 0.9
->>>>>>> 3a846e16
 
   query_builder:
     # -------------------------------------------------------------------------------------------------------------
