--- conflicted
+++ resolved
@@ -92,18 +92,10 @@
       # -----------------------------------------------------------------------------------------------------------
       params:
         default_top_k: 5                # The default number of document chunks to retrieve for each query
-<<<<<<< HEAD
-
-      # --------------------------------------------------------------------------
-      # Configuration for the Chunker subcomponent of the knowledge base.
-      # The chunker is responsible for splitting documents' text into smaller chunks.
-      # --------------------------------------------------------------------------
-=======
 #        index_params:                  # Optional - index creation parameters for `create_canopy_index()` or `canopy new`
 #          metric: cosine
 #          pod_type: p1
 
->>>>>>> 6c2272f4
       chunker:
         # --------------------------------------------------------------------------
         # Configuration for the Chunker subcomponent of the knowledge base.
