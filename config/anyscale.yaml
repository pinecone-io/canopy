--- conflicted
+++ resolved
@@ -1,12 +1,9 @@
 # ===========================================================
 #            Configuration file for Canopy Server
 # ===========================================================
-query_builder_prompt: &query_builder_prompt |
-  Your task is to formulate search queries for a search engine, to assist in responding to the user's question.
-  You should break down complex questions into sub-queries if needed.
 # -------------------------------------------------------------------------------------------
 # Tokenizer configuration
-# A Tokenizer singleton instance must be initialized before initializing any other components
+# Use LLamaTokenizer from HuggingFace with the relevant OSS model (e.g. LLama2)
 # -------------------------------------------------------------------------------------------
 tokenizer:
   type: LlamaTokenizer                 # Options: [OpenAITokenizer, LlamaTokenizer]
@@ -21,46 +18,30 @@
   llm: &llm
     type: AnyscaleLLM                     # Options: [OpenAILLM, AnyscaleLLM]
     params:
-      model_name: HuggingFaceH4/zephyr-7b-beta         # The name of the model to use.
+      model_name: meta-llama/Llama-2-7b-chat-hf         # The name of the model to use.
       
   # --------------------------------------------------------------------
   # Configuration for the QueryBuilder subcomponent of the chat engine.
-  # The query builder is responsible for generating textual queries given user message history.
+  # Since Anyscale's LLM endpoint currently doesn't support function calling, we will use the LastMessageQueryGenerator
   # --------------------------------------------------------------------
   query_builder:
-<<<<<<< HEAD
-    type: FunctionCallingQueryGenerator # Options: [FunctionCallingQueryGenerator]
-    params:
-      prompt: *query_builder_prompt     # The query builder's system prompt for calling the LLM
-      function_description:             # A function description passed to the LLM's `function_calling` API
-        Query search engine for relevant information
-
-    llm:  # The LLM that the query builder will use to generate queries.
-      #Use OpenAI for function call for now
-      type: OpenAILLM
-      params:
-        model_name: gpt-3.5-turbo
+    type: LastMessageQueryGenerator     # Options: [FunctionCallingQueryGenerator, LastMessageQueryGenerator]
 
   # -------------------------------------------------------------------------------------------------------------
   # ContextEngine configuration
-  # The context engine is responsible for generating textual context for the `/query` API calls.
   # -------------------------------------------------------------------------------------------------------------
   context_engine:
     # -----------------------------------------------------------------------------------------------------------
     # KnowledgeBase configuration
-    # The KnowledgeBase is a responsible for storing and indexing the user's documents
     # -----------------------------------------------------------------------------------------------------------
     knowledge_base:
       # --------------------------------------------------------------------------
       # Configuration for the RecordEncoder subcomponent of the knowledge base.
-      # The record encoder is responsible for encoding document chunks to a vector representation
+      # Use Anyscale's Embedding endpoint for dense encoding
       # --------------------------------------------------------------------------
       record_encoder:
         type: AnyscaleRecordEncoder       # Options: [OpenAIRecordEncoder, AnyscaleRecordEncoder]
         params:
           model_name:                   # The name of the model to use for encoding
             thenlper/gte-large
-          batch_size: 400               # The number of document chunks to encode in each call to the encoding model
-=======
-    type: LastMessageQueryGenerator     # Options: [FunctionCallingQueryGenerator, LastMessageQueryGenerator]
->>>>>>> 3b546730
+          batch_size: 400               # The number of document chunks to encode in each call to the encoding model