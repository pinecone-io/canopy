--- conflicted
+++ resolved
@@ -27,10 +27,7 @@
   # Since Anyscale's LLM endpoint currently doesn't support function calling, we will use the LastMessageQueryGenerator
   # --------------------------------------------------------------------
   query_builder:
-<<<<<<< HEAD
-    type: CondensedQueryGenerator     # Options: [FunctionCallingQueryGenerator, LastMessageQueryGenerator, CondensedQueryGenerator]
-=======
-    type: LastMessageQueryGenerator     # Options: [FunctionCallingQueryGenerator, LastMessageQueryGenerator]
+    type: CondensedQueryGenerator     # Options: [FunctionCallingQueryGenerator, LastMessageQueryGenerator]
 
   # -------------------------------------------------------------------------------------------------------------
   # ContextEngine configuration
@@ -49,5 +46,4 @@
         params:
           model_name:                   # The name of the model to use for encoding
             thenlper/gte-large
-          batch_size: 100               # The number of document chunks to encode in each call to the encoding model
->>>>>>> 82bbf9d2
+          batch_size: 100               # The number of document chunks to encode in each call to the encoding model