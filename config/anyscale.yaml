--- conflicted
+++ resolved
@@ -24,15 +24,11 @@
       model_name: meta-llama/Llama-2-7b-chat-hf         # The name of the model to use.
 
   query_builder:
-<<<<<<< HEAD
     # --------------------------------------------------------------------
     # Configuration for the QueryBuilder subcomponent of the chat engine.
-    # Since Anyscale's LLM endpoint currently doesn't support function calling, we will use the LastMessageQueryGenerator
+    # Since Anyscale's LLM endpoint currently doesn't support function calling, we will use the InstructionQueryGenerator
     # --------------------------------------------------------------------
-    type: LastMessageQueryGenerator     # Options: [FunctionCallingQueryGenerator, LastMessageQueryGenerator]
-=======
     type: InstructionQueryGenerator     # Options: [InstructionQueryGenerator, LastMessageQueryGenerator]
->>>>>>> d0bcd223
 
   context_engine:
     # -------------------------------------------------------------------------------------------------------------
