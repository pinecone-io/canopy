import json
import os
from typing import List, Optional
from urllib.parse import urljoin

import pytest
from fastapi.testclient import TestClient
from tenacity import retry, stop_after_attempt, wait_fixed, wait_random

from canopy.knowledge_base import KnowledgeBase
from canopy.knowledge_base.knowledge_base import list_canopy_indexes

from canopy_server.app import app, API_VERSION
from canopy_server.models.v1.api_models import (
    HealthStatus,
    ContextUpsertRequest,
    ContextQueryRequest)
from .. import Tokenizer
from ..util import create_e2e_tests_index_name, TEST_NAMESPACE

upsert_payload = ContextUpsertRequest(
    documents=[
        {
            "id": "api_tests-1",
            "text": "This is a test document, the topic is red bananas",
            "source": "api_tests",
            "metadata": {"test": "test"},
        }
    ],
)


@pytest.fixture(scope="module", params=[None, TEST_NAMESPACE])
def namespace(request):
    return request.param


@pytest.fixture(scope="module")
def namespace_prefix(namespace):
    return f"{namespace}/" if namespace is not None else ""


@pytest.fixture(scope="module")
def index_name(testrun_uid: str):
    return create_e2e_tests_index_name(testrun_uid)


@retry(reraise=True, stop=stop_after_attempt(60), wait=wait_fixed(1))
def assert_vector_ids_exist(vector_ids: List[str],
                            knowledge_base: KnowledgeBase,
                            namespace: Optional[str] = None):
    fetch_response = knowledge_base._index.fetch(ids=vector_ids, namespace=namespace)
    assert all([v_id in fetch_response["vectors"] for v_id in vector_ids])


@retry(reraise=True, stop=stop_after_attempt(60), wait=wait_fixed(1))
def assert_vector_ids_not_exist(vector_ids: List[str],
                                knowledge_base: KnowledgeBase,
                                namespace: Optional[str] = None):
    fetch_response = knowledge_base._index.fetch(ids=vector_ids, namespace=namespace)
    assert len(fetch_response["vectors"]) == 0


<<<<<<< HEAD
@retry(reraise=True, stop=stop_after_attempt(5), wait=wait_random(min=10, max=20))
def try_create_canopy_index(kb: KnowledgeBase):
    kb.create_canopy_index(metric="dotproduct")


@pytest.fixture(scope="module")
def index_name(testrun_uid: str):
    return create_e2e_tests_index_name(testrun_uid)


=======
>>>>>>> 21b80c61
@pytest.fixture(scope="module", autouse=True)
def knowledge_base(index_name):
    kb = KnowledgeBase(index_name=index_name)

    # System and E2E tests are running in parallel and try to create
    # indexes at the same time.
    # DB raises an exception when we create two indexes at the same time.
    # So we need to retry for now in order to overcome this.
    # TODO: Remove the retries after the DB is fixed.
    try_create_canopy_index(kb)

    return kb


@pytest.fixture(scope="module")
def client(knowledge_base, index_name):
    index_name_before = os.getenv("INDEX_NAME")
    os.environ["INDEX_NAME"] = index_name
    tokenizer_before = Tokenizer._tokenizer_instance
    Tokenizer.clear()
    with TestClient(app) as client:
        client.base_url = urljoin(f"{client.base_url}", API_VERSION)
        yield client
    if index_name_before:
        os.environ["INDEX_NAME"] = index_name_before
    else:
        os.unsetenv("INDEX_NAME")
    Tokenizer.initialize(tokenizer_before.__class__)


@pytest.fixture(scope="module", autouse=True)
def teardown_knowledge_base(knowledge_base):
    yield

    index_name = knowledge_base.index_name
    if index_name in list_canopy_indexes():
        knowledge_base.delete_index()

# TODO: the following test is a complete e2e test, this it not the final design
# for the e2e tests, however there were some issues
# with the fixtures that will be resolved


def test_health(client):
    health_response = client.get("health")
    assert health_response.is_success
    assert (
            health_response.json()
            == HealthStatus(pinecone_status="OK", llm_status="OK").dict()
    )


def test_upsert(client, namespace_prefix):
    # Upsert a document to the index
    upsert_response = client.post(
        f"{namespace_prefix}context/upsert",
        json=upsert_payload.dict())
    assert upsert_response.is_success


@retry(reraise=True, stop=stop_after_attempt(60), wait=wait_fixed(1))
def test_query(client, namespace_prefix):
    # fetch the context with all the right filters
    tokenizer = Tokenizer()
    query_payload = ContextQueryRequest(
        queries=[
            {
                "text": "red bananas",
                "metadata_filter": {"test": "test"},
                "top_k": 1,
            }
        ],
        max_tokens=100,
    )

    query_response = client.post(
        f"{namespace_prefix}context/query",
        json=query_payload.dict())
    assert query_response.is_success

    query_response = query_response.json()
    assert (query_response["num_tokens"] ==
            len(tokenizer.tokenize(query_response["content"])))

    stuffing_content = json.loads(query_response["content"])
    assert (
            stuffing_content[0]["query"]
            == query_payload.dict()["queries"][0]["text"]
            and stuffing_content[0]["snippets"][0]["text"]
            == upsert_payload.dict()["documents"][0]["text"]
    )
    assert (stuffing_content[0]["snippets"][0]["source"] ==
            upsert_payload.dict()["documents"][0]["source"])


def test_chat_required_params(client, namespace_prefix):
    # test response is as expected on /chat
    chat_payload = {
        "messages": [
            {
                "role": "user",
                "content": "what is the topic of the test document? be concise",
            }
        ]
    }
    chat_response = client.post(
        f"{namespace_prefix}chat/completions",
        json=chat_payload)
    assert chat_response.is_success
    chat_response_as_json = chat_response.json()
    assert chat_response_as_json["choices"][0]["message"]["role"] == "assistant"
    chat_response_content = chat_response_as_json["choices"][0]["message"][
        "content"
    ]
    print(chat_response_content)
    assert all([kw in chat_response_content for kw in ["red", "bananas"]])


def test_chat_openai_additional_params(client, namespace_prefix):
    chat_payload = {
        "messages": [
            {
                "role": "user",
                "content": "what is the topic of the test document? be concise",
            }
        ],
        "user": "test-user",
        "model": "gpt-4",
        "temperature": 0.5,
        "max_tokens": 10,
        "logit_bias": {12: 10, 13: 11},
        "n": 2,
        "stop": "stop string",
        "top_p": 0.5,
    }
    chat_response = client.post(
        f"{namespace_prefix}chat/completions",
        json=chat_payload)
    assert chat_response.is_success
    chat_response_as_json = chat_response.json()
    assert chat_response_as_json["choices"][0]["message"]["role"] == "assistant"
    chat_response_content = chat_response_as_json["choices"][0]["message"][
        "content"
    ]
    assert all([kw in chat_response_content for kw in ["red", "bananas"]])


def test_delete(client, knowledge_base, namespace, namespace_prefix):
    doc_ids = ["api_tests-1"]
    vector_ids = [f"{d_id}_{0}" for d_id in doc_ids]

    assert_vector_ids_exist(vector_ids, knowledge_base, namespace=namespace)

    delete_payload = {
        "document_ids": doc_ids
    }
    delete_response = client.post(
        f"{namespace_prefix}context/delete",
        json=delete_payload)
    assert delete_response.is_success

    assert_vector_ids_not_exist(vector_ids, knowledge_base, namespace=namespace)<|MERGE_RESOLUTION|>--- conflicted
+++ resolved
@@ -40,6 +40,11 @@
     return f"{namespace}/" if namespace is not None else ""
 
 
+@retry(reraise=True, stop=stop_after_attempt(5), wait=wait_random(min=10, max=20))
+def try_create_canopy_index(kb: KnowledgeBase):
+    kb.create_canopy_index(metric="dotproduct")
+
+
 @pytest.fixture(scope="module")
 def index_name(testrun_uid: str):
     return create_e2e_tests_index_name(testrun_uid)
@@ -61,19 +66,6 @@
     assert len(fetch_response["vectors"]) == 0
 
 
-<<<<<<< HEAD
-@retry(reraise=True, stop=stop_after_attempt(5), wait=wait_random(min=10, max=20))
-def try_create_canopy_index(kb: KnowledgeBase):
-    kb.create_canopy_index(metric="dotproduct")
-
-
-@pytest.fixture(scope="module")
-def index_name(testrun_uid: str):
-    return create_e2e_tests_index_name(testrun_uid)
-
-
-=======
->>>>>>> 21b80c61
 @pytest.fixture(scope="module", autouse=True)
 def knowledge_base(index_name):
     kb = KnowledgeBase(index_name=index_name)
