import json
import os
from typing import List

<<<<<<< HEAD
from datetime import datetime

=======
import pinecone
>>>>>>> 6c2272f4
import pytest
from fastapi.testclient import TestClient
from tenacity import retry, stop_after_attempt, wait_fixed, wait_random

from canopy.knowledge_base import KnowledgeBase
<<<<<<< HEAD
from canopy.knowledge_base.knowledge_base import list_canopy_indexes

=======
>>>>>>> 6c2272f4
from canopy_server.app import app, API_VERSION
from canopy_server.models.v1.api_models import (
    HealthStatus,
    ContextUpsertRequest,
    ContextQueryRequest)
from .. import Tokenizer
from ..util import create_e2e_tests_index_name

upsert_payload = ContextUpsertRequest(
    documents=[
        {
            "id": "api_tests-1",
            "text": "This is a test document, the topic is red bananas",
            "source": "api_tests",
            "metadata": {"test": "test"},
        }
    ],
)


@retry(reraise=True, stop=stop_after_attempt(60), wait=wait_fixed(1))
def assert_vector_ids_exist(vector_ids: List[str],
                            knowledge_base: KnowledgeBase):
    fetch_response = knowledge_base._index.fetch(ids=vector_ids)
    assert all([v_id in fetch_response["vectors"] for v_id in vector_ids])


@retry(reraise=True, stop=stop_after_attempt(60), wait=wait_fixed(1))
def assert_vector_ids_not_exist(vector_ids: List[str],
                                knowledge_base: KnowledgeBase):
    fetch_response = knowledge_base._index.fetch(ids=vector_ids)
    assert len(fetch_response["vectors"]) == 0


@retry(reraise=True, stop=stop_after_attempt(5), wait=wait_random(min=10, max=20))
def try_create_canopy_index(kb: KnowledgeBase):
    kb.create_canopy_index(metric="dotproduct")


@pytest.fixture(scope="module")
def index_name(testrun_uid: str):
    return create_e2e_tests_index_name(testrun_uid)


@pytest.fixture(scope="module", autouse=True)
def knowledge_base(index_name):
    kb = KnowledgeBase(index_name=index_name)
<<<<<<< HEAD

    # System and E2E tests are running in parallel and try to create
    # indexes at the same time.
    # DB raises an exception when we create two indexes at the same time.
    # So we need to retry for now in order to overcome this.
    # TODO: Remove the retries after the DB is fixed.
    try_create_canopy_index(kb)

=======
    kb.create_canopy_index(indexed_fields=["test"])
>>>>>>> 6c2272f4
    return kb


@pytest.fixture(scope="module")
def client(knowledge_base, index_name):
    index_name_before = os.getenv("INDEX_NAME")
    os.environ["INDEX_NAME"] = index_name
    tokenizer_before = Tokenizer._tokenizer_instance
    Tokenizer.clear()
    with TestClient(app) as client:
        client.base_url = f"{client.base_url}/{API_VERSION}"
        yield client
    if index_name_before:
        os.environ["INDEX_NAME"] = index_name_before
    else:
        os.unsetenv("INDEX_NAME")
    Tokenizer.initialize(tokenizer_before.__class__)


@pytest.fixture(scope="module", autouse=True)
def teardown_knowledge_base(knowledge_base):
    yield

    index_name = knowledge_base.index_name
    if index_name in list_canopy_indexes():
        knowledge_base.delete_index()


# TODO: the following test is a complete e2e test, this it not the final design
# for the e2e tests, however there were some issues
# with the fixtures that will be resovled


def test_health(client):
    health_response = client.get("/health")
    assert health_response.is_success
    assert (
            health_response.json()
            == HealthStatus(pinecone_status="OK", llm_status="OK").dict()
    )


def test_upsert(client):
    # Upsert a document to the index
    upsert_response = client.post(
        "/context/upsert",
        json=upsert_payload.dict())
    assert upsert_response.is_success


@retry(reraise=True, stop=stop_after_attempt(60), wait=wait_fixed(1))
def test_query(client):
    # fetch the context with all the right filters
    tokenizer = Tokenizer()
    query_payload = ContextQueryRequest(
        queries=[
            {
                "text": "red bananas",
                "metadata_filter": {"test": "test"},
                "top_k": 1,
            }
        ],
        max_tokens=100,
    )

    query_response = client.post(
        "/context/query",
        json=query_payload.dict())
    assert query_response.is_success

    query_response = query_response.json()
    assert (query_response["num_tokens"] ==
            len(tokenizer.tokenize(query_response["content"])))

    stuffing_content = json.loads(query_response["content"])
    assert (
            stuffing_content[0]["query"]
            == query_payload.dict()["queries"][0]["text"]
            and stuffing_content[0]["snippets"][0]["text"]
            == upsert_payload.dict()["documents"][0]["text"]
    )
    assert (stuffing_content[0]["snippets"][0]["source"] ==
            upsert_payload.dict()["documents"][0]["source"])


def test_chat_required_params(client):
    # test response is as expected on /chat
    chat_payload = {
        "messages": [
            {
                "role": "user",
                "content": "what is the topic of the test document? be concise",
            }
        ]
    }
    chat_response = client.post(
        "/chat/completions",
        json=chat_payload)
    assert chat_response.is_success
    chat_response_as_json = chat_response.json()
    assert chat_response_as_json["choices"][0]["message"]["role"] == "assistant"
    chat_response_content = chat_response_as_json["choices"][0]["message"][
        "content"
    ]
    print(chat_response_content)
    assert all([kw in chat_response_content for kw in ["red", "bananas"]])


def test_chat_openai_additional_params(client):
    chat_payload = {
        "messages": [
            {
                "role": "user",
                "content": "what is the topic of the test document? be concise",
            }
        ],
        "user": "test-user",
        "model": "gpt-4",
        "temperature": 0.5,
        "max_tokens": 10,
        "logit_bias": {12: 10, 13: 11},
        "n": 2,
        "stop": "stop string",
        "top_p": 0.5,
    }
    chat_response = client.post(
        "/chat/completions",
        json=chat_payload)
    assert chat_response.is_success
    chat_response_as_json = chat_response.json()
    assert chat_response_as_json["choices"][0]["message"]["role"] == "assistant"
    chat_response_content = chat_response_as_json["choices"][0]["message"][
        "content"
    ]
    assert all([kw in chat_response_content for kw in ["red", "bananas"]])


def test_delete(client, knowledge_base):
    doc_ids = ["api_tests-1"]
    vector_ids = [f"{d_id}_{0}" for d_id in doc_ids]

    assert_vector_ids_exist(vector_ids, knowledge_base)

    delete_payload = {
        "document_ids": doc_ids
    }
    delete_response = client.post(
        "/context/delete",
        json=delete_payload)
    assert delete_response.is_success

    assert_vector_ids_not_exist(vector_ids, knowledge_base)<|MERGE_RESOLUTION|>--- conflicted
+++ resolved
@@ -2,22 +2,13 @@
 import os
 from typing import List
 
-<<<<<<< HEAD
-from datetime import datetime
-
-=======
-import pinecone
->>>>>>> 6c2272f4
 import pytest
 from fastapi.testclient import TestClient
 from tenacity import retry, stop_after_attempt, wait_fixed, wait_random
 
 from canopy.knowledge_base import KnowledgeBase
-<<<<<<< HEAD
 from canopy.knowledge_base.knowledge_base import list_canopy_indexes
 
-=======
->>>>>>> 6c2272f4
 from canopy_server.app import app, API_VERSION
 from canopy_server.models.v1.api_models import (
     HealthStatus,
@@ -65,7 +56,6 @@
 @pytest.fixture(scope="module", autouse=True)
 def knowledge_base(index_name):
     kb = KnowledgeBase(index_name=index_name)
-<<<<<<< HEAD
 
     # System and E2E tests are running in parallel and try to create
     # indexes at the same time.
@@ -74,9 +64,6 @@
     # TODO: Remove the retries after the DB is fixed.
     try_create_canopy_index(kb)
 
-=======
-    kb.create_canopy_index(indexed_fields=["test"])
->>>>>>> 6c2272f4
     return kb
 
 
@@ -103,7 +90,6 @@
     index_name = knowledge_base.index_name
     if index_name in list_canopy_indexes():
         knowledge_base.delete_index()
-
 
 # TODO: the following test is a complete e2e test, this it not the final design
 # for the e2e tests, however there were some issues
