--- conflicted
+++ resolved
@@ -1,29 +1,16 @@
 import random
 
-<<<<<<< HEAD
 import pytest
 import numpy as np
-from pinecone import Index
-from pinecone.control.pinecone import Pinecone
-=======
-import numpy as np
-import pinecone
-import pytest
-from dotenv import load_dotenv
->>>>>>> 6c2272f4
+from pinecone import Index, Pinecone
 from tenacity import (
     retry,
     stop_after_delay,
     wait_fixed,
     wait_chain, stop_after_attempt, wait_random,
 )
-<<<<<<< HEAD
-from datetime import datetime
+
 from canopy.knowledge_base import KnowledgeBase
-=======
-
-from canopy.knowledge_base import KnowledgeBase, list_canopy_indexes
->>>>>>> 6c2272f4
 from canopy.knowledge_base.chunker import Chunker
 from canopy.knowledge_base.knowledge_base import (INDEX_NAME_PREFIX,
                                                   list_canopy_indexes,
@@ -32,16 +19,11 @@
 from canopy.knowledge_base.record_encoder import RecordEncoder
 from canopy.knowledge_base.reranker import Reranker
 from canopy.models.data_models import Document, Query
+from tests.unit.stubs.stub_chunker import StubChunker
 from tests.unit import random_words
-<<<<<<< HEAD
-=======
-from tests.unit.stubs.stub_chunker import StubChunker
 from tests.unit.stubs.stub_dense_encoder import StubDenseEncoder
 from tests.unit.stubs.stub_record_encoder import StubRecordEncoder
 from tests.util import create_system_tests_index_name
-
-load_dotenv()
->>>>>>> 6c2272f4
 
 PINECONE_API_KEY_ENV_VAR = "PINECONE_API_KEY"
 RETRY_TIMEOUT = 120
@@ -241,7 +223,7 @@
     assert knowledge_base.index_name == index_full_name
     assert index_full_name in list_canopy_indexes()
     assert knowledge_base._index.describe_index_stats()
-    index_description = pinecone.describe_index(index_full_name)
+    index_description = _get_global_client().describe_index(index_full_name)
     assert index_description.dimension == knowledge_base._encoder.dimension
 
 
