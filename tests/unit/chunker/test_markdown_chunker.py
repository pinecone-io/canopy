import pytest

from resin.knoweldge_base.chunker import MarkdownChunker
from resin.knoweldge_base.models import KBDocChunk
from resin.models.data_models import Document
from tests.unit.chunker.base_test_chunker import BaseTestChunker


class TestMarkdownChunker(BaseTestChunker):

    @staticmethod
    @pytest.fixture(scope="class")
    def chunker():
        return MarkdownChunker(chunk_size=56,
                               chunk_overlap=10)

    @staticmethod
    @pytest.fixture
    def text():
        long_text = ("In a sleepy village, Lay a hidden secret. Anna found a map, "
                     "Old, torn, and creased. It marked a spot, Beneath the old oak. "
                     "With shovel in hand, Anna began to dig. Hours turned to minutes, "
                     "Then, a chest appeared. Golden light spilled out, The village's "
                     "lost lore. Inside, not gold, But memories and tales. Of brave "
                     "ancestors, And magical whales.")
        return f"""# Markdown Example for Unit Testing

## Headers
### Level 3
text in level 3
#### Level 4
text in level 4
##### Level 5
text in level 5
###### Level 6
text in level 6

## Emphasis

*Italic text* or _Italic text_

**Bold text** or __Bold text__

**_Bold and italic_** or *__Bold and italic__*

~~Strikethrough text~~

## Another second level header
text after second level header

## Lists

### Unordered

* Item 1
* Item 2
  * Sub-item 2.1
  * Sub-item 2.2

### Ordered

1. First item
2. Second item
   1. Sub-item 2.1
   2. Sub-item 2.2

## Links

[OpenAI](https://www.openai.com/)

## Images

![Alt text](https://www.example.com/image.jpg)

## Blockquotes

> This is a blockquote.

## long text
{long_text}

Inside, not gold, But memories and tales.
Of brave ancestors, And magical whales.

Anna shared the stories, Under stars so bright.
The village united, Bathed in tales' light.

## Inline code

Here's some inline `code`.

## Code blocks

```python
def hello_world():
    print("Hello, world!")
```
## table
a | b | c
--- | --- | ---
1 | 2 | 3
"""

    @staticmethod
    @pytest.fixture
    def documents(text):
        return [
            Document(
                id="test_document_1",
                text=text,
                metadata={"test": 1},
                source="doc_1"),
            Document(
                id="test_document_3",
                text="# short markdown\nmarkdown is short",
                metadata={"test": 2},
            )
        ]

    @staticmethod
    @pytest.fixture
    def expected_chunks(documents):
        chunks = [
            KBDocChunk(
                id='test_document_1_0',
                text='# Markdown Example for Unit Testing\n\n## Headers\n### Level 3'
                     '\ntext in level 3\n#### Level 4\ntext in level 4\n##### Level 5'
                     '\ntext in level 5\n###### Level 6\ntext in level 6',
                source='doc_1',
                metadata={'test': '1'},
                document_id='test_document_1'),

            KBDocChunk(
                id='test_document_1_1',
                text='## Emphasis\n\n*Italic text* or _Italic text_'
                     '\n\n**Bold text** or '
                     '__Bold text__'
                     '\n\n**_Bold and italic_** or *__Bold and italic__*\n\n'
<<<<<<< HEAD
                     '~~Strikethrough text~~',
                     source='doc_1',
=======
                     '~~Strikethrough text~~\n\n'
                     '## Another second level header\ntext after second level header',
                     source='',
>>>>>>> ef4f6a5d
                     metadata={'test': '1'},
                     document_id='test_document_1'),

            KBDocChunk(
                id='test_document_1_2',
                text='## Another second level header\ntext after second level header'
                     '\n\n## Lists'
                     '\n\n### Unordered\n\n* Item 1\n* Item 2\n  * Sub-item 2.1'
                     '\n  * Sub-item 2.2'
                     '\n\n### Ordered\n\n1. First item\n2. Second item'
                     '\n   1. Sub-item 2.1\n   '
                     '2. Sub-item 2.2\n\n## Links\n\n[OpenAI](https://www.openai.com/)'
                     '\n\n## Images'
                     '\n\n![Alt text](https://www.example.com/image.jpg)'
                     '\n\n## Blockquotes\n\n'
                     '> This is a blockquote.',
                source='doc_1',
                metadata={'test': '1'},
                document_id='test_document_1'),

            KBDocChunk(id='test_document_1_3',
                       text='## long text',
                       source='doc_1',
                       metadata={'test': '1'},
                       document_id='test_document_1'),

            KBDocChunk(id='test_document_1_4',
                       text='In a sleepy village, Lay a hidden secret. '
                            'Anna found a map, Old, torn, and '
                            'creased. It marked a spot, Beneath the old oak. '
                            'With shovel in hand, Anna '
                            'began to dig. Hours turned to minutes, '
                            'Then, a chest appeared. Golden light '
                            'spilled out, The village\'s lost lore. '
                            'Inside, not gold, But memories and '
                            'tales. Of',
                       source='doc_1',
                       metadata={'test': '1'},
                       document_id='test_document_1'),

            KBDocChunk(id='test_document_1_5',
                       text='lost lore. Inside, not gold, '
                            'But memories and tales. '
                            'Of brave ancestors, And '
                            'magical whales.',
                       source='doc_1',
                       metadata={'test': '1'},
                       document_id='test_document_1'),

            KBDocChunk(id='test_document_1_6',
                       text="Inside, not gold, But memories and tales."
                            "\nOf brave ancestors, And magical "
                            "whales.\n\nAnna shared the stories, Under stars so bright."
                            "\nThe village united, "
                            "Bathed in tales' light.",
                       source='doc_1',
                       metadata={'test': '1'},
                       document_id='test_document_1'),

            KBDocChunk(id='test_document_1_7',
                       text="## Inline code\n\nHere's some inline `code`."
                            "\n\n## Code blocks\n\n"
                            "```python\ndef hello_world():"
                            "\n    print(\"Hello, world!\")"
                            "\n```\n## table"
                            "\na | b | c\n--- | --- | ---\n1 | 2 | 3",
                       source='doc_1',
                       metadata={'test': '1'},
                       document_id='test_document_1'),

            KBDocChunk(id='test_document_3_0',
                       text='# short markdown\nmarkdown is short',
                       source='',
                       metadata={'test': '2'},
                       document_id='test_document_3')
        ]
        return chunks<|MERGE_RESOLUTION|>--- conflicted
+++ resolved
@@ -136,14 +136,9 @@
                      '\n\n**Bold text** or '
                      '__Bold text__'
                      '\n\n**_Bold and italic_** or *__Bold and italic__*\n\n'
-<<<<<<< HEAD
-                     '~~Strikethrough text~~',
-                     source='doc_1',
-=======
                      '~~Strikethrough text~~\n\n'
                      '## Another second level header\ntext after second level header',
-                     source='',
->>>>>>> ef4f6a5d
+                     source='doc_1',
                      metadata={'test': '1'},
                      document_id='test_document_1'),
 
