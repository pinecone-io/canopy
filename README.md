--- conflicted
+++ resolved
@@ -44,18 +44,6 @@
 </ol>
 </details>
 
-<<<<<<< HEAD
-=======
-## Why Canopy?
-
-* **Ease of use** - Installed with a single command and can deploy an AI application in minutes. **Canopy** is designed to be easy to use and easy to integrate with your existing applications and compatible with OpenAI /chat/completions API. 
-
-* **Operational & Production ready** - Canopy is built on top of **Pinecone** and can Scale to Billions of documents. Unlike other AI frameworks, **Canopy** optimizes for production use cases it allows developers to set up operating point to have better control over token consumption in prompt or in generation. **Canopy** can maximize context quality and relevance while controlling the cost of the AI system.
-
-* **Open source** - **Canopy** is open source and free to use. It is also designed to be open and extensible, so you can easily add your own components and extend the functionality.
-
-
->>>>>>> 72286fe8
 ## What's inside the box?
 
 1. **Canopy Core Library** - Canopy has 3 API level components that are responsible for different parts of the RAG workflow:
