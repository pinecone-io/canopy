--- conflicted
+++ resolved
@@ -30,7 +30,6 @@
 from resin.llm.openai import OpenAILLM  # noqa: E402
 
 
-<<<<<<< HEAD
 class JsonFormatter(BaseOperationFormatter):
     def format_op(self, op: Operation) -> str:
         optional_fields = {
@@ -61,15 +60,12 @@
 
 
 INDEX_NAME = os.getenv("INDEX_NAME")
-=======
->>>>>>> 45898413
 app = FastAPI()
 
 context_engine: ContextEngine
 chat_engine: ChatEngine
 kb: KnowledgeBase
 llm: BaseLLM
-logger: logging.Logger
 
 
 @app.post(
@@ -130,7 +126,6 @@
         return context.content
 
     except Exception as e:
-        logger.exception(e)
         raise HTTPException(
             status_code=500, detail=f"Internal Service Error: {str(e)}")
 
@@ -156,7 +151,6 @@
             return upsert_results
 
     except Exception as e:
-        logger.exception(e)
         raise HTTPException(
             status_code=500, detail=f"Internal Service Error: {str(e)}")
 
@@ -170,7 +164,6 @@
             await run_in_threadpool(kb.verify_connection_health)
     except Exception as e:
         err_msg = f"Failed connecting to Pinecone Index {kb._index_name}"
-        logger.exception(err_msg)
         raise HTTPException(
             status_code=500, detail=f"{err_msg}. Error: {str(e)}") from e
 
@@ -182,7 +175,6 @@
                                     max_tokens=50)
     except Exception as e:
         err_msg = f"Failed to communicate with {llm.__class__.__name__}"
-        logger.exception(err_msg)
         raise HTTPException(
             status_code=500, detail=f"{err_msg}. Error: {str(e)}") from e
 
