--- conflicted
+++ resolved
@@ -106,13 +106,7 @@
     Tokenizer.initialize(OpenAITokenizer, tokenizer_model)
     with spinner:
         _ = KnowledgeBase.create_with_new_index(
-<<<<<<< HEAD
-            index_name=index_name,
-            record_encoder=KnowledgeBase.DEFAULT_RECORD_ENCODER(),
-            chunker=KnowledgeBase.DEFAULT_CHUNKER(),
-=======
             index_name=index_name
->>>>>>> 4b587693
         )
     click.echo(click.style("Success!", fg="green"))
     os.environ["INDEX_NAME"] = index_name
