--- conflicted
+++ resolved
@@ -88,11 +88,7 @@
 skip-checking-raises = true
 
 [tool.poetry.scripts]
-<<<<<<< HEAD
-canopy = "canopy_cli.cli:cli"
-=======
 canopy = "canopy_cli.cli:cli"
 
 [tool.pytest.ini_options]
-log_cli = true
->>>>>>> 3a846e16
+log_cli = true