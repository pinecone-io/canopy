--- conflicted
+++ resolved
@@ -78,11 +78,8 @@
     'pinecone',
     'transformers.*',
     'cohere.*',
-<<<<<<< HEAD
+    'pinecone.grpc'
     'huggingface_hub.utils'
-=======
-    'pinecone.grpc'
->>>>>>> 3188b26e
 ]
 ignore_missing_imports = true
 
