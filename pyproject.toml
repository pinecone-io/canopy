[tool.poetry]
name = "canopy-sdk"
version = "0.8.1"
description = "Retrieval Augmented Generation (RAG) framework and context engine powered by Pinecone"
authors = ["Relevance Team <relevance@pinecone.io>"]
readme = "README.md"
license = "Apache-2.0"
packages = [{include = "canopy", from = "src"},
            {include = "canopy_cli", from = "src"},
            {include = "canopy_server", from = "src"},]

[tool.poetry.dependencies]
python = ">=3.9,<3.13"
python-dotenv = "^1.0.0"
openai = "^1.2.3"
tiktoken = "^0.3.3"
pydantic = "^2.0.0"
pandas-stubs = "^2.0.3.230814"
fastapi = ">=0.93.0, <1.0.0"
uvicorn = ">=0.20.0, <1.0.0"
tenacity = "^8.2.1"
sse-starlette = "^1.6.5"
types-tqdm = "^4.61.0"
tqdm = "^4.66.1"
gunicorn = "^21.2.0"
types-pyyaml = "^6.0.12.12"
jsonschema = "^4.2.0"
types-jsonschema = "^4.2.0"
prompt-toolkit = "^3.0.39"
tokenizers = "^0.15.0"
transformers = {version = "^4.35.2", optional = true}
sentencepiece = "^0.1.99"
pandas = "2.0.0"
pyarrow = "^14.0.1"
<<<<<<< HEAD
cohere = { version = ">=4.37", optional = true }
qdrant-client = {version = "^1.7.3", optional = true}
=======
cohere = { version = "^4.37", optional = true }
>>>>>>> 7db77379


pinecone-text =  "^0.8.0"
# Extra: torch (Relies on pinecone-text[dense])
# Dependencies here should be synced with pinecone-text's pyproject.toml
# See: https://github.com/pinecone-io/pinecone-text/blob/0eb00a202f5c9bc8cc48c8b7536fcbabf95f096e/pyproject.toml#L30
torch = { version = ">=1.13.1", optional = true }
sentence-transformers = { version = ">=2.0.0", optional = true }


pinecone-client =  "^3.0.0"
# Extra: grpc (Relies on pinecone-client[grpc])
# Dependencies here should be synced with pinecone-python-client's pyproject.toml
# See: https://github.com/pinecone-io/pinecone-python-client/blob/886f932b66521a6ab5b1e076f6a53ba2f16eb41b/pyproject.toml#L94
grpcio = { version = ">=1.44.0", optional = true }
grpc-gateway-protoc-gen-openapiv2 = { version = "0.1.0", optional = true }
googleapis-common-protos = { version = ">=1.53.0", optional = true }
lz4 = { version = ">=3.1.3", optional = true }
protobuf = { version = "~=3.20.0", optional = true }



[tool.poetry.extras]
cohere = ["cohere"]
torch = ["torch", "sentence-transformers"]
transformers = ["transformers"]
grpc = ["grpcio", "grpc-gateway-protoc-gen-openapiv2", "googleapis-common-protos", "lz4", "protobuf"]
qdrant = ["qdrant-client"]


[tool.poetry.group.dev.dependencies]
pytest = "^7.3.2"
jupyter = "^1.0.0"
mypy = "^1.4.1"
flake8 = "^6.1.0"
pytest-html = "^4.1.0"
flake8-pyproject = "^1.2.3"
asyncio = "^3.4.3"
pytest-asyncio = "^0.14.0"
pytest-mock = "^3.6.1"
pytest-xdist = "^3.3.1"
types-requests = "^2.31.0.2"
httpx = "^0.25.0"
pydoclint = "^0.3.8"
pytest-dotenv = "^0.5.2"

[build-system]
requires = ["poetry-core"]
build-backend = "poetry.core.masonry.api"


[tool.mypy]
allow_redefinition = true
exclude = ['tests', '.venv']

[[tool.mypy.overrides]]
module = [
    'pinecone_text.*',
    'pinecone_datasets',
    'pinecone',
    'transformers.*',
    'tokenizers.*',
    'cohere.*',
    'pinecone.grpc',
    'huggingface_hub.utils',
    'qdrant_client.*',
    'grpc.*'
]
ignore_missing_imports = true


[tool.flake8]
per-file-ignores = [
    '*/__init__.py:F401',
]
exclude = ['.venv']
max-line-length = 88

# PyDocLint configuration
style = 'google'
arg-type-hints-in-docstring = false
require-return-section-when-returning-nothing = false
allow-init-docstring = true
check-return-types = false
skip-checking-raises = true

[tool.poetry.scripts]
canopy = "canopy_cli.cli:cli"

[tool.pytest.ini_options]
log_cli = true<|MERGE_RESOLUTION|>--- conflicted
+++ resolved
@@ -32,12 +32,8 @@
 sentencepiece = "^0.1.99"
 pandas = "2.0.0"
 pyarrow = "^14.0.1"
-<<<<<<< HEAD
-cohere = { version = ">=4.37", optional = true }
 qdrant-client = {version = "^1.7.3", optional = true}
-=======
 cohere = { version = "^4.37", optional = true }
->>>>>>> 7db77379
 
 
 pinecone-text =  "^0.8.0"
